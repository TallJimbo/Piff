--- conflicted
+++ resolved
@@ -67,14 +67,6 @@
 
 def make_single_star(u, v, size, g1, g2, size_err, g1_err, g2_err):
     """Make a Star instance filled with a Kolmogorov profile
-<<<<<<< HEAD
-
-    :param u, v:           Star coordinate.
-    :param size:           Star size.
-    :param g1, g2:         Shear applied to profile.
-    :param size_err:       Size error.
-    :param g1_err, g2_err: Shear error. 
-=======
     :param hlr:         The half_light_radius of the Kolmogorov.
     :param g1, g2:      Shear applied to profile.
     :param u0, v0:      The sub-pixel offset to apply.
@@ -145,7 +137,6 @@
 
 def make_polynomial_psf_params(ntrain, nvalidate, nvisualize):
     """ Make training/testing data for PSF with params varying as polynomials.
->>>>>>> f6d391f5
     """
 
     star = piff.Star.makeTarget(x=None, y=None, u=u, v=v,
