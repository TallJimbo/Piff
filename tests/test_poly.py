--- conflicted
+++ resolved
@@ -16,11 +16,7 @@
 import numpy as np
 import piff
 
-<<<<<<< HEAD
 from piff_test_helper import timer
-=======
-from piff_test_helper import get_script_name, timer
->>>>>>> 0e0c55b4
 
 PolynomialsTypes = piff.polynomial_types.keys()
 
@@ -87,10 +83,7 @@
     unpacked_test_2 = interp._unpack_coefficients(0,packed_test_2)
     np.testing.assert_array_equal(unpacked_test_2,unpacked_test)
 
-<<<<<<< HEAD
-
-=======
->>>>>>> 0e0c55b4
+
 @timer
 def test_poly_mean():
     # Zero'th order polynomial fitting should be pretty trivial, just
@@ -368,10 +361,7 @@
         target2 = interp.interpolate(target)
         np.testing.assert_almost_equal(target1.fit.params, target2.fit.params)
 
-<<<<<<< HEAD
-
-=======
->>>>>>> 0e0c55b4
+
 @timer
 def test_poly_raise():
     # Test that we can serialize and deserialize a polynomial
@@ -402,6 +392,7 @@
     for poly_type in PolynomialsTypes:
         poly_load_save_sub(poly_type, poly_type, 'poly_test_load_save.fits')
 
+
 @timer
 def test_poly_load_err():
     for poly_type1 in PolynomialsTypes:
