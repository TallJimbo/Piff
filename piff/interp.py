--- conflicted
+++ resolved
@@ -216,8 +216,4 @@
         :param fits:        An open fitsio.FITS object.
         :param extname:     The base name of the extension.
         """
-<<<<<<< HEAD
-        raise NotImplementedError("Derived classes must define the _finish_read method.")
-=======
-        pass
->>>>>>> f69a2dba
+        raise NotImplementedError("Derived classes must define the _finish_read method.")