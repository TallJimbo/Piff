# Copyright (c) 2016 by Mike Jarvis and the other collaborators on GitHub at
# https://github.com/rmjarvis/Piff  All rights reserved.
#
# Piff is free software: Redistribution and use in source and binary forms
# with or without modification, are permitted provided that the following
# conditions are met:
#
# 1. Redistributions of source code must retain the above copyright notice, this
#    list of conditions and the disclaimer given in the accompanying LICENSE
#    file.
# 2. Redistributions in binary form must reproduce the above copyright notice,
#    this list of conditions and the disclaimer given in the documentation
#    and/or other materials provided with the distribution.

"""
.. module:: util
"""

from __future__ import print_function
import numpy as np
import os
import sys
import galsim

from .star import Star

# Courtesy of
# http://stackoverflow.com/questions/3862310/how-can-i-find-all-subclasses-of-a-given-class-in-python
def get_all_subclasses(cls):
    """Get all subclasses of an existing class.
    """
    all_subclasses = []

    for subclass in cls.__subclasses__():
        all_subclasses.append(subclass)
        all_subclasses.extend(get_all_subclasses(subclass))

    return all_subclasses

def ensure_dir(target):
    """Ensure that the directory for a target output file exists.

    :param target:      The file that you want to write to.
    """
    d = os.path.dirname(target)
    if d != '' and  not os.path.exists(d):
        os.makedirs(d)

def make_dtype(key, value):
    """A helper function that makes a dtype appropriate for a given value

    :param key:     The key to use for the column name in the dtype.
    :param value:   The input value (just one item if using a column of multiple values)

    :returns: a numpy.dtype instance
    """
    def make_dt_tuple(key, t, size):
        # If size == 0, then it's not an array, so return a 2 element tuple.
        # Otherwise, the size is the third item in the tuple.
        if size == 0:
            return (key, t)
        else:
            return (key, t, size)

    try:
        # Note: this works for either arrays or strings
        size = len(value)
        t = type(value[0])
    except TypeError:
        size = 0
        t = type(value)
    dt = np.dtype(t) # just used to categorize the type into int, float, str

    if dt.kind in np.typecodes['AllInteger']:
        t = int
    elif dt.kind in np.typecodes['AllFloat']:
        t = float
    elif dt.kind in ['S','U'] and not isinstance(value, str):
        # catch lists of strings
        t = np.array(value).dtype.str
        t = t.replace('U','S')
    elif dt.kind in ['S','U']:
        t = bytes
    else:
        # Other objects should be manually serialized by the initializer or the finish_read and
        # finish_write functions.
        raise ValueError("Cannot serialize object of type %s"%t)
    dt = make_dt_tuple(key, t, size)

    return dt

def adjust_value(value, dtype):
    """Possibly adjust a value to match the type expected for the given dtype.

    e.g. change np.int16 -> int if dtype expects int.  Or vice versa.

    :param value:   The input value to possible adjust.

    :returns: the adjusted value to use for writing in a FITS table.
    """
    t = dtype[1]
    if len(dtype) == 2 or dtype[2] == 0:
        # dtype is either (key, t) or (key, t, size)
        # if no size or size == 0, then just use t as the type.
        return t(value)
    elif t == bytes:
        # Strings may need to be encoded.
        try:
            return value.encode()
        except AttributeError:
            return value
    else:
        try:
            # Arrays of strings may need to be encoded.
            return np.array([v.encode() for v in value])
        except AttributeError:
            # For other numpy arrays, we can use astype instead.
            return np.array(value).astype(t)

def write_kwargs(fits, extname, kwargs):
    """A helper function for writing a single row table into a fits file with the values
    and column names given by a kwargs dict.

    :param fits:        An open fitsio.FITS instance
    :param extname:     The extension to write to
    :param kwargs:      A kwargs dict to be written as a FITS binary table.
    """
    cols = []
    dtypes = []
    for key, value in kwargs.items():
        # Don't add values that are None to the table.
        if value is None:
            continue
        dt = make_dtype(key, value)
        value = adjust_value(value,dt)
        cols.append([value])
        dtypes.append(dt)
    data = np.array(list(zip(*cols)), dtype=dtypes)
    fits.write_table(data, extname=extname)

def read_kwargs(fits, extname):
    """A helper function for reading a single row table from a fits file returning the values
    and column names as a kwargs dict.

    :param fits:        An open fitsio.FITS instance
    :param extname:     The extension to read.

    :returns: A dict of the kwargs that were read from the file.
    """
    cols = fits[extname].get_colnames()
    data = fits[extname].read()
    assert len(data) == 1
    kwargs = dict([ (col, data[col][0]) for col in cols ])
    for key,value in kwargs.items():
        # Convert any byte strings to a regular str
        try:
            value = str(value.decode())
            kwargs[key] = value
        except AttributeError:
            # Also convert arrays of bytes into arrays of strings.
            try:
                value = np.array([str(v.decode()) for v in value])
                kwargs[key] = value
            except (AttributeError, TypeError):
                pass
    return kwargs

# TODO: make sure this function always matches the SNR-measuring function in input.py
def measure_snr(star):
    """Calculate the signal-to-noise of a given star.

    :param star:    Input star, with stamp, weight

    :returns:       the SNR value.
    """
    # The S/N value that we use will be the weighted total flux where the
    # weight function is the star's profile itself.  This is the maximum
    # S/N value that any flux measurement can possibly produce, which will
    # be closer to an in-practice S/N than using all the pixels equally.
    #
    # F = Sum_i w_i I_i^2
    # var(F) = Sum_i w_i^2 I_i^2 var(I_i)
    #        = Sum_i w_i I_i^2             <--- Assumes var(I_i) = 1/w_i
    #
    # S/N = F / sqrt(var(F))
    image, weight, image_pos = star.data.getImage()
    I = image.array
    w = weight.array
    mask = np.isfinite(I) & np.isfinite(w)
    F = (w[mask]*I[mask]**2).sum(dtype=float)
    Npix = np.sum(mask)
    if F < Npix:
        return 0.
    else:
        return (F - Npix) / np.sqrt(F)

def hsm(star):
   """ Use HSM to measure moments of star image. Does not go beyond second moments.

   :param star:    Input star, with stamp, weight

   :returns:       The shape. Does not go beyond second moments. Also returns a flag.
   """
   image, weight, image_pos = star.data.getImage()
   # Note that FindAdaptiveMom only respects the weight function in a binary sense.  I.e., pixels
   # with non-zero weight will be included in the moment measurement, those with weight=0.0 will be
   # excluded.
   mom = image.FindAdaptiveMom(weight=weight, strict=False) #,hsmparams=hsmparam)

   sigma = mom.moments_sigma
   shape = mom.observed_shape
   # These are in pixel coordinates.  Need to convert to world coords.
   jac = image.wcs.jacobian(image_pos=image_pos)
   scale, shear, theta, flip = jac.getDecomposition()
   # Fix sigma
   sigma *= scale
   # Fix shear.  First the flip, if any.
   if flip:
       shape = galsim.Shear(g1 = -shape.g1, g2 = shape.g2)
   # Next the rotation
   shape = galsim.Shear(g = shape.g, beta = shape.beta + theta)
   # Finally the shear
   shape = shear + shape

   flux = mom.moments_amp

   localwcs = image.wcs.local(image_pos)
   center = localwcs.toWorld(mom.moments_centroid) - localwcs.toWorld(image_pos)
   flag = mom.moments_status

   return flux, center.x, center.y, sigma, shape.g1, shape.g2, flag

def estimate_cov_from_jac(jac):
    """Estimate a covariance matrix from a jacobian as returned by scipy.optimize.least_squares
    .. math::
        C = (J^T J)^{-1}
    This is computed using Moore-Penrose inversion to discard singular values.

    :param jac:     The Jacobian as a 2d numpy array

    :returns: cov, a numpy array giving the estimated covariance.
    """
    import scipy.linalg
    # Cribbed from implemenation in scipy.optimize.curve_fit
    # https://github.com/scipy/scipy/blob/maintenance/1.3.x/scipy/optimize/minpack.py#L771

    # Do Moore-Penrose inverse discarding zero singular values.
    try:
        _, s, VT = scipy.linalg.svd(jac, full_matrices=False)
        threshold = np.finfo(float).eps * max(jac.shape) * s[0]
        s = s[s > threshold]
        VT = VT[:s.size]
        cov = np.dot(VT.T / s**2, VT)
    except np.linalg.LinAlgError as e:   # pragma: no cover
        # If we get an error, set the variance to "infinity".
        # MJ: I'm not sure if this can happen.  It shouldn't happen for singular matrices
        #     or other kinds of normal ill conditions.  But better safe than sorry.
        var = np.ones(jac.shape[1]) * 1.e100
        cov = np.diag(var)
    return cov

def _run_multi_helper(func, i, args, kwargs, logger):
    if sys.version_info < (3,0):
        from io import BytesIO as StringIO
    else:
        from io import StringIO

    import logging
    if isinstance(logger, int):
        # In multiprocessing, we cannot pass in the logger, so log to a string and then
        # return that back at the end to be logged by the parent process.
        logger1 = logging.getLogger('logtostring_%d'%i)
        buf = StringIO()
        handler = logging.StreamHandler(buf)
        logger1.addHandler(handler)
        logger1.setLevel(logger) # Input logger in this case is the level to use.
        logger1 = galsim.config.LoggerWrapper(logger1)
    else:
        logger1 = galsim.config.LoggerWrapper(logger)

    try:
        out = func(*args, logger=logger1, **kwargs)
    except Exception as e:
        out = e

    if isinstance(logger, int):
        handler.flush()
        buf.flush()
        return i, out, buf.getvalue()
    else:
        return i, out, None


def run_multi(func, nproc, args, logger, kwargs=None):
    """Run a function possibly in multiprocessing mode.

    This is basically just doing a Pool.map, but it handles the logger properly (which cannot
    be pickled, so it cannot be passed to the function being run by the workers).

    :param func:    The function to run.  Signature should be:
                        func(*args, logger=logger, **kwargs)
    :param nproc:   How many processes to run.  If nproc=1, no multiprocessing is done.
                    nproc <= 0 means use all the cores.
    :param args:    a list of args for func for each job to run.
    :param logger:  The logger you would pass to func in single-processor mode.
    :param kwargs:  a list of kwargs for func for each job to run.  May also be a single dict
                    to use for all jobs. [default: None]

    :returns:   The output of func(*args[i], **kwargs[i]) for each item in the args, kwargs lists.
    """
    from multiprocessing import Pool
    njobs = len(args)
    nproc = galsim.config.util.UpdateNProc(nproc, len(args), {}, logger)

    output_list = [None] * njobs

    def log_output(result):
        i, out, log = result
        if log is not None:
            logger.info(log)
        if isinstance(out, Exception):
            logger.warning("Caught exception: %r",out)
        else:
            output_list[i] = out

    if nproc == 1:
        for i in range(njobs):
            if isinstance(kwargs, dict):
                k = kwargs
            elif kwargs is None:
                k = {}
            else:  # pragma: no cover  (We don't use this option currently)
                k = kwargs[i]
            result = _run_multi_helper(func, i, args[i], k, logger)
            log_output(result)
    else:
        pool = Pool(nproc)
        results = []
        for i in range(njobs):
            if isinstance(kwargs, dict):
                k = kwargs
            elif kwargs is None:
                k = {}
            else:  # pragma: no cover  (We don't use this option currently)
                k = kwargs[i]
            result = pool.apply_async(_run_multi_helper,
                                        args=(func, i, args[i], k, logger.logger.level),
                                        callback=log_output)
            results.append(result)
        # Make sure we get all the results.  Without this, it works fine on success, but
        # errors seems to be swallowed.
        [result.get() for result in results]
        # These are always necessary to close out the pool.
        pool.close()
        pool.join()
        pool.terminate()

    return output_list

<<<<<<< HEAD
=======

>>>>>>> f355c922
def calculateSNR(image, weight):
    """Calculate the signal-to-noise of a given image.

    :param image:       The stamp image for a star
    :param weight:      The weight image for a star
    :param logger:      A logger object for logging debug info. [default: None]

    :returns: the SNR value.
    """
    # The S/N value that we use will be the weighted total flux where the weight function
    # is the star's profile itself.  This is the maximum S/N value that any flux measurement
    # can possibly produce, which will be closer to an in-practice S/N than using all the
    # pixels equally.
    #
    # F = Sum_i w_i I_i^2
    # var(F) = Sum_i w_i^2 I_i^2 var(I_i)
    #        = Sum_i w_i I_i^2             <--- Assumes var(I_i) = 1/w_i
    #
    # S/N = F / sqrt(var(F))
    #
    # Note that if the image is pure noise, this will produce a "signal" of
    #
    # F_noise = Sum_i w_i 1/w_i = Npix
    #
    # So for a more accurate estimate of the S/N of the actual star itself, one should
    # subtract off Npix from the measured F.
    #
    # The final formula then is:
    #
    # F = Sum_i w_i I_i^2
    # S/N = (F-Npix) / sqrt(F)

    I = image.array
    w = weight.array
    mask = np.isfinite(I) & np.isfinite(w)
    F = (w[mask]*I[mask]**2).sum(dtype=float)
    Npix = np.sum(mask)
    if F < Npix:
        return 0.
    else:
        return (F - Npix) / np.sqrt(F)
<<<<<<< HEAD


def calculate_moments(star, third_order=False, fourth_order=False, radial=False, errors=False, logger=None):
   r"""Calculate a bunch of moments using HSM for the weight function.

   The flux, 1st, and 2nd order moments are always calculated:

   .. math::

       M_00 &= \sum W(u,v) I(u,v) \\
       M_10 &= \sum W(u,v) I(u,v) du \\
       M_01 &= \sum W(u,v) I(u,v) dv \\
       M_11 &= \sum W(u,v) I(u,v) (du^2 + dv^2) \\
       M_20 &= \sum W(u,v) I(u,v) (du^2 - dv^2) \\
       M_02 &= \sum W(u,v) I(u,v) (2 du dv)

   where W(u,v) is the weight from the HSM fit and du,dv are the positions relative to the
   HSM measured centroid.

   If ``third_order`` is set to True, then 3rd order moments are also calculated and returned:

   .. math::

       M_21 &= \sum W(u,v) I(u,v) du (du^2 + dv^2) \\
       M_12 &= \sum W(u,v) I(u,v) dv (du^2 + dv^2) \\
       M_30 &= \sum W(u,v) I(u,v) du (du^2 - 3 dv^2) \\
       M_03 &= \sum W(u,v) I(u,v) dv (3 du^2 - dv^2)

   If ``fourth_order`` is set to True, then 4th order moments are also calculated and returned:

   .. math::

       M_22 &= \sum W(u,v) I(u,v) (du^2 + dv^2)^2 \\
       M_31 &= \sum W(u,v) I(u,v) (du^2 + dv^2) (du^2 - dv^2) \\
       M_13 &= \sum W(u,v) I(u,v) (du^2 + dv^2) (2 du dv) \\
       M_40 &= \sum W(u,v) I(u,v) (du^4 - 6 du^2 dv^2 + dv^4) \\
       M_04 &= \sum W(u,v) I(u,v) (du^2 - dv^2) (4 du dv) \\

   Higher order "orthogonal" radial moments (4th through 8th, even) are calculated if ``radial``
   is set to True:

   .. math::

       r^2 &\equiv du^2 + dv^2 \\
       M*_22 &= \sum W(u,v) I(u,v) (r^4 - 3r^2)
       M*_33 &= \sum W(u,v) I(u,v) (r^6 - 8r^4 + 12r^2)
       M*_44 &= \sum W(u,v) I(u,v) (r^8 - 15r^6 + 60r^4 - 60r^2)

   For all of these, one can also have error estimates returned if ``errors`` is set to True.

   :param star:            Input star, with stamp, weight
   :param third_order:     Return the 3rd order moments? [default: False]
   :param fourth_order:    Return the 4th order moments? [default: False]
   :param radial:          Return the higher order radial moments? [default: False]
   :param errors:          Return the variance estimates of other returned values? [default: False]
   :param logger:          A logger object for logging debug info.  [default: None]

   :returns: A tuple of the calculated moments:

       * M_00, M_10, M_01, M_11, M_20, M_02
       * M_21, M_12, M_30, M_03                          if ``third_order`` = True
       * M_22, M_31, M_13, M_40, M_04                    if ``fourth_order`` = True
       * M*_22, M*_33, M*_44                             if ``radial`` = True
       * variance of all previous values (in same order) if ``errors`` = True
   """    
   # get vectors for data, weight and u, v
   data, weight, u, v = star.data.getDataVector(include_zero_weight=True)
   # also get the values for the HSM kernel, which is just the fitted hsm model
   f, u0, v0,  sigma, g1, g2, flag = hsm(star)   # flux, u0,v0 (centroid in sky coord), sigma, g1, g2 (width, shear pixel coord), flag

   # check the value of these against Moments below...  should be identical

   if flag:
       print("HSM failed for a particular star")
       raise RuntimeError("flag = %d from hsm"%flag)
   
   # build HSM kernel
   profile = galsim.Gaussian(sigma=sigma, flux=1.0).shear(g1=g1, g2=g2).shift(u0, v0)
   image = galsim.Image(star.image.copy(), dtype=float)
   profile.drawImage(image, method='sb', center=star.image_pos)

   # convert image into kernel
   kernel = image.array.flatten()

   # Anywhere the data is masked, fill in with the hsm profile.
   mask = weight == 0.
   if np.any(mask):
       data[mask] = kernel[mask] * np.sum(data[~mask])/np.sum(kernel[~mask])

   # This is the weighted image values, which we use in all the sums below.
   # Notation:
   #   W = kernel
   #   I = data
   #   V = var(data) -- used below.
   WI = kernel * data

   M00 = np.sum(WI)
   norm = M00            # This is the normalization for all other moments.
   WI /= norm

   # Subtract Centroid from u,v grid
   u -= u0
   v -= v0

   # Centroid
   M10 = np.sum(WI * u)
   M01 = np.sum(WI * v)

   # Store some quantities that we will use repeatedly below.
   # Note: This could still be sped up more by caching more combinations.
   usq = u*u
   vsq = v*v
   uv = u*v
   rsq = usq + vsq
   usqmvsq = usq - vsq

   WIu = WI * u
   WIv = WI * v
   WIrsq = WI*rsq
   WIusqmvsq = WI*usqmvsq
   WIuv = WI*uv

   rsq2 = rsq * rsq
   rsq3 = rsq2 * rsq
   rsq4 = rsq3 * rsq

   # 2nd moments
   M11 = np.sum(WIrsq)
   M20 = np.sum(WIusqmvsq)
   M02 = 2 * np.sum(WIuv)

   # Keep track of the tuple to return.  We may add more.
   ret = (M00, M10, M01, M11, M20, M02)

   # 3rd moments
   if third_order:
       M21 = np.sum(WIu * rsq)
       M12 = np.sum(WIv * rsq)
       M30 = np.sum(WIu * (usq-3*vsq))
       M03 = np.sum(WIv * (3*usq-vsq))
       ret += (M21, M12, M30, M03)

   # 4th moments
   #M22 = np.sum(WI * rsq2)
   if fourth_order:
       M22 = np.sum(WI * rsq2)  
       M31 = np.sum(WIrsq * usqmvsq)
       M13 = 2 * np.sum(WIrsq * uv)
       M40 = np.sum(WI * (usq*usq - 6*usq*vsq + vsq*vsq))
       M04 = 4 * np.sum(WIusqmvsq * uv)
       ret += (M22, M31, M13, M40, M04)

   # radial moments, return only normalized moments
   if radial:
       M22 = np.sum(WI * rsq2)  
       M33 = np.sum(WI * rsq3)
       M44 = np.sum(WI * rsq4)

       # normalized radial moments
       M22n = M22/(M11**2)
       M33n = M33/(M11**3)
       M44n = M44/(M11**4)

       ret += (M22n,M33n,M44n)

   if errors:
       # If we take W, w to be fixed and assume that var(I) = 1/w, then just considering the error in the numerator gives:

       # var(M00) = sum W^2 1/w
       # var(M10) = sum W^2 1/w u^2 / M00^2
       # var(M01) = sum W^2 1/w v^2 / M00^2
       # var(M11) = sum W^2 1/w (u^2 + v^2)^2 / M00^2
       # var(M20) = sum W^2 1/w (u^2 - v^2)^2 / M00^2
       # var(M02) = sum W^2 1/w (2uv)^2 / M00^2

       # WV = W^2 1/w
       WV = kernel**2
       WV[~mask] /= weight[~mask]  # Only use 1/w where w != 0
       WV[mask] /= np.mean(weight[~mask])

       # varM00
       varM00 = np.sum(WV)
       #pix_area = star.data.pixel_area
       #varM00 = np.sum(WV**2 * weight**3) * f**2 * pix_area**2
       # Uncertainty in weighted flux is ~double this due to uncertainty in kernel.
       varM00 *= 4

       # now set WV = W^2 1/w / M00^2
       WV /= norm**2

       # varMnm for 1st and 2nd moments
       varM10 = np.sum( WV * (u)**2 )         #  really varu0 u = u-u0 so this also includes error on M00 denominator
       varM01 = np.sum( WV * (v)**2 )
       varM11 = np.sum( WV * (rsq - M11)**2 )      #  -M11 term includes error on M00 denominator
       varM20 = np.sum( WV * (usqmvsq - M20)**2 )  #  -M20 term includes error on M00 denominator
       varM02 = np.sum( WV * (2.*uv - M02)**2 )    #  -M02 term includes error on M00 denominator

       # scale variances
       varM10 *= (1.93**2)
       varM01 *= (1.93**2)
       varM11 *= (2.38**2)
       varM20 *= (2.16**2)
       varM02 *= (2.16**2)

       ret_err = (varM00, varM10, varM01, varM11, varM20, varM02)

       # variance for 3rd moments
       if third_order:
           varM21 = np.sum( WV * (u*rsq - M21)**2 )
           varM12 = np.sum( WV * (v*rsq - M12)**2 )
           varM30 = np.sum( WV * (u*(usq-3*vsq) - M30)**2 )
           varM03 = np.sum( WV * (v*(3*usq-vsq) - M03)**2 )

           varM21 *= (1.18**2)
           varM12 *= (1.18**2)
           varM30 *= (1.06**2)
           varM03 *= (1.06**2)

           ret_err += (varM21, varM12, varM30, varM03)

       # variance for r4th moments
       #varM22 = np.sum( WV * (rsq2-M22)**2 )
       if fourth_order:
           varM22 = np.sum( WV * (rsq2 - M22)**2 )
           varM31 = np.sum( WV * (rsq*usqmvsq - M31)**2 )
           varM13 = np.sum( WV * (2*rsq*uv - M13)**2 )
           varM40 = np.sum( WV * (usq*usq - 6*usq*vsq + vsq*vsq - M40)**2)
           varM04 = np.sum( WV * (4*usqmvsq*uv - M04)**2 )

           varM22 *= (2.69**2)
           varM31 *= (2.36**2)
           varM13 *= (2.36**2)
           varM40 *= (1.18**2)
           varM04 *= (1.18**2)

           ret_err += (varM22, varM31, varM13, varM40, varM04)

       # variance for radial moments
       if radial:
           #varM22 = np.sum( WV * (rsq2 - M22)**2 )
           #varM33 = np.sum( WV * (rsq3 - M33)**2 )
           #varM44 = np.sum( WV * (rsq4 - M44)**2 )

           # variance for normalized radial moments
           varM22n = np.sum(WV *( rsq2 - 2*M22*rsq/M11 + M22 )**2) / (M11**4)
           varM33n = np.sum(WV *( rsq3 - 3*M33*rsq/M11 + 2*M33 )**2) / (M11**6)
           varM44n = np.sum(WV *( rsq4 - 4*M44*rsq/M11 + 3*M44 )**2) / (M11**8)

           varM22n *= (0.93**2)
           varM33n *= (0.92**2)
           varM44n *= (0.92**2)

           ret_err += (varM22n, varM33n, varM44n)

   if errors:
       return ret + ret_err 
   else:
       return ret


# Make this also available as a method of Star
Star.calculate_moments = calculate_moments
=======
>>>>>>> f355c922
<|MERGE_RESOLUTION|>--- conflicted
+++ resolved
@@ -357,10 +357,7 @@
 
     return output_list
 
-<<<<<<< HEAD
-=======
-
->>>>>>> f355c922
+
 def calculateSNR(image, weight):
     """Calculate the signal-to-noise of a given image.
 
@@ -402,8 +399,6 @@
         return 0.
     else:
         return (F - Npix) / np.sqrt(F)
-<<<<<<< HEAD
-
 
 def calculate_moments(star, third_order=False, fourth_order=False, radial=False, errors=False, logger=None):
    r"""Calculate a bunch of moments using HSM for the weight function.
@@ -664,6 +659,4 @@
 
 
 # Make this also available as a method of Star
-Star.calculate_moments = calculate_moments
-=======
->>>>>>> f355c922
+Star.calculate_moments = calculate_moments